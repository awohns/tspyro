--- conflicted
+++ resolved
@@ -257,14 +257,8 @@
             )
             batch_shape = internal_diff.shape[:-1]
         diff = torch.zeros(batch_shape + self.is_internal.shape)
-<<<<<<< HEAD
-        diff[..., self.is_internal] = internal_diff + 1
-        time = self.cumsum_up_tree(diff)  # sum version
-        # time = self.cumsum_up_tree(diff.exp()).log()  # softmax version
-=======
         diff[..., self.is_internal] = internal_diff
         time = self.cumsum_up_tree(diff)
->>>>>>> b9453a0d
         pyro.deterministic("internal_time", time.detach()[..., self.is_internal])
 
         # Mutation part of the model.
