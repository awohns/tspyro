import itertools
import operator

import numpy as np
import pyro
import pyro.distributions as dist
import torch
from pyro import poutine
from pyro.infer import SVI
from pyro.infer import Trace_ELBO
from pyro.infer.autoguide import AutoNormal
from pyro.nn import PyroModule
from tspyro.diffusion import ApproximateMatrixExponential
from tspyro.diffusion import WaypointDiffusion2D


class BaseModel(PyroModule):
    def __init__(
        self, ts, *, Ne, prior, leaf_location=None, mutation_rate=1e-8, penalty=100.0
    ):
        super().__init__()
        nodes = ts.tables.nodes
        edges = ts.tables.edges
        self.is_leaf = torch.tensor((nodes.flags & 1).astype(bool), dtype=torch.bool)
        self.is_internal = ~self.is_leaf
        self.num_nodes = len(self.is_leaf)
        self.num_internal = self.is_internal.sum().item()

        self.ts = ts

        self.parent = torch.tensor(edges.parent, dtype=torch.long)
        self.child = torch.tensor(edges.child, dtype=torch.long)
        self.span = torch.tensor(
            edges.right - edges.left, dtype=torch.get_default_dtype()
        )
        self.mutations = torch.tensor(
            self.get_mut_edges(), dtype=torch.get_default_dtype()
        )  # this is an int, but we optimise with float for pytorch

        self.penalty = float(penalty)
        self.Ne = float(Ne)
        self.mutation_rate = mutation_rate

        # conditional coalescent prior
        timepoints = torch.as_tensor(prior.timepoints, dtype=torch.get_default_dtype())
        timepoints = timepoints.log1p()
        grid_data = torch.as_tensor(prior.grid_data[:], dtype=torch.get_default_dtype())
        grid_data = grid_data / grid_data.sum(1, True)
        self.prior_loc = torch.einsum("t,nt->n", timepoints, grid_data)
        deltas = (timepoints - self.prior_loc[:, None]) ** 2
        self.prior_scale = torch.einsum("nt,nt->n", deltas, grid_data).sqrt()
        self.leaf_location = leaf_location

    def get_mut_edges(self):
        """
        Get the number of mutations on each edge in the tree sequence.
        """
        ts = self.ts
        edge_diff_iter = ts.edge_diffs()
        right = 0
        edges_by_child = {}  # contains {child_node:edge_id}
        mut_edges = np.zeros(ts.num_edges, dtype=np.int64)
        for site in ts.sites():
            while right <= site.position:
                (left, right), edges_out, edges_in = next(edge_diff_iter)
                for e in edges_out:
                    del edges_by_child[e.child]
                for e in edges_in:
                    assert e.child not in edges_by_child
                    edges_by_child[e.child] = e.id
            for m in site.mutations:
                # In some cases, mutations occur above the root
                # These don't provide any information for the inside step
                if m.node in edges_by_child:
                    edge_id = edges_by_child[m.node]
                    mut_edges[edge_id] += 1
        return mut_edges

    def weighted_geographic_center(self, lat_list, long_list, weights):
        x = list()
        y = list()
        z = list()
        if len(lat_list) == 1 and len(long_list) == 1:
            return (lat_list[0], long_list[0])
        lat_radians = np.radians(lat_list)
        long_radians = np.radians(long_list)
        x = np.cos(lat_radians) * np.cos(long_radians)
        y = np.cos(lat_radians) * np.sin(long_radians)
        z = np.sin(lat_radians)
        weights = np.array(weights)
        central_latitude, central_longitude = self.radians_center_weighted(
            x, y, z, weights
        )
        return (np.degrees(central_latitude), np.degrees(central_longitude))

    def edges_by_parent_asc(self, ts):
        """
        Return an itertools.groupby object of edges grouped by parent in ascending order
        of the time of the parent. Since tree sequence properties guarantee that edges
        are listed in nondecreasing order of parent time
        (https://tskit.readthedocs.io/en/latest/data-model.html#edge-requirements)
        we can simply use the standard edge order
        """
        return itertools.groupby(ts.edges(), operator.attrgetter("parent"))

    def edge_span(self, edge):
        return edge.right - edge.left

    def average_edges(self, parent_edges, locations, method="average"):
        parent = parent_edges[0]
        edges = parent_edges[1]

        child_spanfracs = list()
        child_lats = list()
        child_longs = list()

        for edge in edges:
            child_spanfracs.append(self.edge_span(edge))
            child_lats.append(locations[edge.child][0])
            child_longs.append(locations[edge.child][1])
        if method == "average":
            val = np.average(np.array([child_lats, child_longs]).T, axis=0)
        elif method == "geographic_mean":
            val = self.weighted_geographic_center(
                child_lats, child_longs, np.ones_like(len(child_lats))
            )
        return parent, val

    def radians_center_weighted(self, x, y, z, weights):
        total_weight = np.sum(weights)
        weighted_avg_x = np.sum(weights * np.array(x)) / total_weight
        weighted_avg_y = np.sum(weights * np.array(y)) / total_weight
        weighted_avg_z = np.sum(weights * np.array(z)) / total_weight
        central_longitude = np.arctan2(weighted_avg_y, weighted_avg_x)
        central_square_root = np.sqrt(
            weighted_avg_x * weighted_avg_x + weighted_avg_y * weighted_avg_y
        )
        central_latitude = np.arctan2(weighted_avg_z, central_square_root)
        return central_latitude, central_longitude

    def get_ancestral_geography(self, ts, sample_locations, show_progress=False):
        """
        Use dynamic programming to find approximate posterior to sample from
        """
        locations = np.zeros((ts.num_nodes, 2))
        locations[ts.samples()] = sample_locations
        fixed_nodes = set(ts.samples())

        # Iterate through the nodes via groupby on parent node
        for parent_edges in self.edges_by_parent_asc(ts):
            if parent_edges[0] not in fixed_nodes:
                parent, val = self.average_edges(parent_edges, locations)
                locations[parent] = val
        return torch.tensor(
            locations[ts.num_samples :], dtype=torch.get_default_dtype()  # noqa
        )


class NaiveModel(BaseModel):
    def __init__(self, *args, **kwargs):
        self.migration_likelihood = kwargs.pop("migration_likelihood", None)
        self.location_model = kwargs.pop("location_model", mean_field_location)
        super().__init__(*args, **kwargs)

    def forward(self):
        # First sample times from an improper uniform distribution which we denote
        # via .mask(False). Note only the internal nodes are sampled; leaves are
        # fixed at zero.
        # Note this isn't a coalescent prior, but some are available at:
        # https://docs.pyro.ai/en/stable/_modules/pyro/distributions/coalescent.html
        with pyro.plate("internal_nodes", self.num_internal):
            internal_time = pyro.sample(
                "internal_time",
                dist.LogNormal(self.prior_loc, self.prior_scale).mask(
                    True
                ),  # False turns off prior but uses it for initialisation
            )  # internal time is modelled in logspace

            internal_location = self.location_model()

        # Note optimizers prefer numbers around 1, so we scale after the pyro.sample
        # statement, rather than in the distribution.
        internal_time = internal_time  # * self.Ne
        time = torch.zeros(internal_time.shape[:-1] + (self.num_nodes,))
        time[..., self.is_internal] = internal_time
        # Should we be Bayesian about migration scale, or should it be fixed?
        migration_scale = pyro.sample("migration_scale", dist.LogNormal(0, 4))

        # Next add a factor for time gaps between parents and children.
<<<<<<< HEAD
        gap = time[self.parent] - time[self.child]
        with pyro.plate("edges", len(gap)):
            # Penalize gaps that are less than 1.
            clamped_gap = gap.clamp(min=1)
            # TODO should we multiply this by e.g. 0.1
            pyro.factor("gap_constraint", gap - clamped_gap)

            rate = (clamped_gap * self.span * self.mutation_rate).clamp(min=1e-8)
=======
        gap = (time[..., self.parent] - time[..., self.child]).clamp(min=1)
        with pyro.plate("edges", gap.shape[-1]):

            rate = (gap * self.span * self.mutation_rate).clamp(min=1e-8)
>>>>>>> a66468ee
            pyro.sample(
                "mutations",
                dist.Poisson(rate),
                obs=self.mutations,
            )

            if self.migration_likelihood is None:
                location = torch.ones(self.ts.num_nodes)
            else:
                # We need to expand leaf_location because internal_location may
                # be vectorized over monte carlo samples.
                batch_shape = internal_location.shape[:-2]
                location = torch.cat(
                    [
                        self.leaf_location.expand(batch_shape + (-1, -1)),
                        internal_location,
                    ],
                    -2,
                )
                self.migration_likelihood(
                    self.parent, self.child, migration_scale, time, location
                )
        return time, gap, location, migration_scale


def mean_field_location():
    # Sample location from a flat prior, we'll add a pyro.factor statement later.
    return pyro.sample(
        "internal_location",
        dist.Normal(torch.zeros(2), torch.ones(2)).to_event(1).mask(False),
    )


# TODO implement class ReparamLocation from ReparamModel.
class ReparamLocation:
    """
    Example::

        model = Model(
            ...,
            location_model=ReparamLocation()
    """

    def __init__(self, ts, leaf_location):
        dtype = torch.get_default_dtype()
        D = 2  # assume 2D for now
        N = ts.num_nodes
        L = len(leaf_location)

        # These are coefficients in an affine reparametrization:
        #   location = baseline_0 + baseline_1 @ delta  # i.e. constant + matmul
        # where the delta matrix of shape (N,D) is our new latent variable.
        baseline_0 = torch.zeros(N, D)  # intercept
        baseline_0[:L] = leaf_location
        baseline_1 = torch.zeros(N, N)  # slope
        baseline_1[L:, L:] = torch.eye(N - L)  # each location depends on its delta
        times = torch.tensor(
            ts.tables.nodes.time, dtype=dtype
        )  # assume times are fixed

        for parent, edges in itertools.groupby(
            ts.edges(), operator.attrgetter("parent")
        ):
            children = [e.child for e in edges]
            assert children
            children = torch.tensor(children)

            # Compute a 1/gap weighted average of child locations.
            gaps = times[parent] - times[children]
            assert (gaps > 0).all()
            weights = 1 / gaps  # Brownian weights
            weights /= weights.sum()  # normalize

            # Parent's location is weighted sum of child locations, plus delta.
            baseline_0[parent] = (weights[:, None] * baseline_0[children]).sum(0)
            baseline_1[parent] += (weights[:, None] * baseline_1[children]).sum(0)
        # Restrict to internal nodes.
        baseline_0 = baseline_0[L:].clone()
        baseline_1 = baseline_1[L:, L:].clone()
        self.baseline = baseline_0, baseline_1

    def __call__(self):
        # GEOGRAPHY.
        # Locations will be parametrized as difference from a baseline, where the
        # baseline location of a parent is a weighted sum of child locations.
        # Sample locations from a flat prior, we'll add a pyro.factor statement later.
        internal_delta = pyro.sample(
            "internal_delta",
            dist.Normal(torch.zeros(2), torch.ones(2)).to_event(1).mask(False),
        )  # [self.num_internal, 2]
        baseline_0, baseline_1 = self.baseline
        internal_location = baseline_0 + baseline_1 @ internal_delta
        return internal_location


def euclidean_migration(parent, child, migration_scale, time, location):
    """
    Example::

        model = Model(
            ...,
            migration_likelihood=euclidean_migration
        )
    """
<<<<<<< HEAD
    gap = time[parent] - time[child]  # in units of generations
    gap = gap.clamp(
        min=1
    )  # avoid incorrect ordering of parents/children due to unconstrained
    # time latent variable
=======
    gap = (time[..., parent] - time[..., child]).clamp(min=1)
>>>>>>> a66468ee
    # The following encodes that children migrate away from their parents
    # following approximately Brownian motion with rate migration_scale.
    parent_location = location.index_select(-2, parent)
    child_location = location.index_select(-2, child)
    # Note we need to .unsqueeze(-1) i.e. [..., None] the migration_scale
    # in case you want to draw multiple samples.
    migration_radius = migration_scale[..., None] * gap ** 0.5

<<<<<<< HEAD
    # Normalise distance
    pyro.sample(
        "migration",
        # Trying a heavy-tailed distribution
        # dist.Exponential(1 / migration_radius),
        dist.Normal(parent_location, migration_radius[..., None]).to_event(
            1
        ),  # to_event turns it to a batch of bivariate normals
        obs=child_location,
=======
    # Assume migration folows a bivariate Laplace distribution, so that
    # distance follows a Gamma(2,-) distribution.  While a more theoretically
    # sound model might replace the Brownian motion's Wiener process with a
    # heavier tailed Levy stable process, the Stable distribution's tail is so
    # heavy that inference becomes intractable.  To give our unimodal
    # variational posterior a chance of finding the right mode, we use a
    # log-concave likelihood with tails heavier than Normal but lighter than
    # Stable.  An alternative might be to anneal tail weight.
    distance = torch.linalg.norm(child_location - parent_location, dim=-1, ord=2)
    pyro.sample(
        "migration",
        dist.Gamma(2, 1 / migration_radius),
        obs=distance,
>>>>>>> a66468ee
    )


class WayPointMigration:
    """
    Example::

        model = Model(
            ...,
            migration_likelihood=WayPointMigration(
                transitions, waypoints, waypoint_radius
            )
        )
    """

    def __init__(self, transitions, waypoints, waypoint_radius):
        self.waypoint_radius = waypoint_radius
        self.waypoints = waypoints
        # This cheaply precomputes some matrices.
        self.matrix_exp = ApproximateMatrixExponential(
            transitions, max_time_step=1e6
        )  # TODO: need to fix max time step

    def __call__(self, parent, child, migration_scale, time, location):
<<<<<<< HEAD
        gap = time[parent] - time[child]
        gap = gap.clamp(min=1)
=======
        gap = (time[parent] - time[child]).clamp(min=1)
>>>>>>> a66468ee
        parent_location = location.index_select(0, parent)
        child_location = location.index_select(0, child)
        pyro.sample(
            "migration",
            WaypointDiffusion2D(
                source=parent_location,
                time=gap * migration_scale,
                radius=self.waypoint_radius,
                waypoints=self.waypoints,
                matrix_exp=self.matrix_exp,
            ),
            obs=child_location,
        )


def fit_guide(
    ts,
    leaf_location,
    priors,
    Ne=10000,
    mutation_rate=1e-8,
    migration_scale_init=1,
    steps=1001,
    Model=NaiveModel,
    migration_likelihood=None,
    location_model=mean_field_location,
    learning_rate=0.005,
    log_every=100,
):

    pyro.set_rng_seed(20210518)
    pyro.clear_param_store()

    model = Model(
        ts=ts,
        leaf_location=leaf_location,
        prior=priors,
        Ne=Ne,
        mutation_rate=mutation_rate,
        migration_likelihood=migration_likelihood,
        location_model=location_model,
    )

    def init_loc_fn(site):
        # TIME
        if site["name"] == "internal_time":
            prior_init = np.einsum(
                "t,nt->n", priors.timepoints, (priors.grid_data[:])
            ) / np.sum(priors.grid_data[:], axis=1)
            internal_time = torch.as_tensor(
                prior_init, dtype=torch.get_default_dtype()
            )  # / Ne
            return internal_time.clamp(min=0.1)
        # GEOGRAPHY.
        if site["name"] == "internal_location":
            initial_guess_loc = model.get_ancestral_geography(ts, leaf_location)
            return initial_guess_loc
        if site["name"] == "internal_delta":
            return torch.zeros(site["fn"].shape())
        if site["name"] == "migration_scale":
            return torch.tensor(float(migration_scale_init))
        raise NotImplementedError("Missing init for {}".format(site["name"]))

    guide = AutoNormal(
        model, init_scale=0.01, init_loc_fn=init_loc_fn
    )  # Mean field (fully Bayesian)
    optim = pyro.optim.ClippedAdam(
        {"lr": learning_rate, "lrd": 0.1 ** (1 / max(1, steps))}
    )
    svi = SVI(model, guide, optim, Trace_ELBO())
    guide()  # initialises the guide
    losses = []
    migration_scales = []
    for step in range(steps):
        loss = svi.step() / ts.num_nodes
        losses.append(loss)
        if step % log_every == 0:
            with torch.no_grad():
                median = (
                    guide.median()
                )  # assess convergence of migration scale parameter
                try:
                    migration_scale = float(median["migration_scale"])
                    migration_scales.append(migration_scale)
                except KeyError:
                    migration_scale = None
                    print("Migration scale is fixed")
            print(
                f"step {step} loss = {loss:0.5g}, "
                f"Migration scale= {migration_scale}"
            )
    median = guide.median()
    pyro_time, gaps, location, migration_scale = poutine.condition(model, median)()
    return pyro_time, location, migration_scale, guide, losses<|MERGE_RESOLUTION|>--- conflicted
+++ resolved
@@ -187,7 +187,6 @@
         migration_scale = pyro.sample("migration_scale", dist.LogNormal(0, 4))
 
         # Next add a factor for time gaps between parents and children.
-<<<<<<< HEAD
         gap = time[self.parent] - time[self.child]
         with pyro.plate("edges", len(gap)):
             # Penalize gaps that are less than 1.
@@ -196,12 +195,6 @@
             pyro.factor("gap_constraint", gap - clamped_gap)
 
             rate = (clamped_gap * self.span * self.mutation_rate).clamp(min=1e-8)
-=======
-        gap = (time[..., self.parent] - time[..., self.child]).clamp(min=1)
-        with pyro.plate("edges", gap.shape[-1]):
-
-            rate = (gap * self.span * self.mutation_rate).clamp(min=1e-8)
->>>>>>> a66468ee
             pyro.sample(
                 "mutations",
                 dist.Poisson(rate),
@@ -306,15 +299,11 @@
             migration_likelihood=euclidean_migration
         )
     """
-<<<<<<< HEAD
     gap = time[parent] - time[child]  # in units of generations
     gap = gap.clamp(
         min=1
     )  # avoid incorrect ordering of parents/children due to unconstrained
     # time latent variable
-=======
-    gap = (time[..., parent] - time[..., child]).clamp(min=1)
->>>>>>> a66468ee
     # The following encodes that children migrate away from their parents
     # following approximately Brownian motion with rate migration_scale.
     parent_location = location.index_select(-2, parent)
@@ -323,17 +312,6 @@
     # in case you want to draw multiple samples.
     migration_radius = migration_scale[..., None] * gap ** 0.5
 
-<<<<<<< HEAD
-    # Normalise distance
-    pyro.sample(
-        "migration",
-        # Trying a heavy-tailed distribution
-        # dist.Exponential(1 / migration_radius),
-        dist.Normal(parent_location, migration_radius[..., None]).to_event(
-            1
-        ),  # to_event turns it to a batch of bivariate normals
-        obs=child_location,
-=======
     # Assume migration folows a bivariate Laplace distribution, so that
     # distance follows a Gamma(2,-) distribution.  While a more theoretically
     # sound model might replace the Brownian motion's Wiener process with a
@@ -347,7 +325,6 @@
         "migration",
         dist.Gamma(2, 1 / migration_radius),
         obs=distance,
->>>>>>> a66468ee
     )
 
 
@@ -372,12 +349,7 @@
         )  # TODO: need to fix max time step
 
     def __call__(self, parent, child, migration_scale, time, location):
-<<<<<<< HEAD
-        gap = time[parent] - time[child]
-        gap = gap.clamp(min=1)
-=======
         gap = (time[parent] - time[child]).clamp(min=1)
->>>>>>> a66468ee
         parent_location = location.index_select(0, parent)
         child_location = location.index_select(0, child)
         pyro.sample(
