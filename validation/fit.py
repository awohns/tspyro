import numpy as np
import pyro
import torch
from pyro import poutine
from pyro.infer import SVI
from pyro.infer import Trace_ELBO
from pyro.infer.autoguide import AutoNormal
from pyro.optim import MultiStepLR, ClippedAdam
from tspyro.ops import get_ancestral_geography
import scipy

from models import NaiveModel, mean_field_location


def fit_guide(
    ts,
    leaf_location,
    init_times=None,
    init_loc=None,
    Ne=10000,
    mutation_rate=1e-8,
    migration_scale_init=1,
    milestones=None,
    gamma=0.2,
    steps=1001,
    Model=NaiveModel,
    migration_likelihood=None,
    location_model=mean_field_location,
    learning_rate=0.005,
    learning_rate_decay=0.1,
    log_every=100,
    clip_norm=10.0,
    device=None,
    seed=0,
    scale_factor=None,
    num_eval_samples=500,
):
    assert isinstance(Model, type)

    pyro.set_rng_seed(seed)
    pyro.clear_param_store()

    if device is None:
        device = torch.device("cpu")

    model = Model(
        ts=ts,
        leaf_location=leaf_location,
        Ne=Ne,
        mutation_rate=mutation_rate,
        migration_likelihood=migration_likelihood,
        location_model=location_model,
    )
    prior_loc = model.prior_loc
    prior_scale = model.prior_scale
    print("prior_loc.mean()",prior_loc.mean().item())
    print("prior_scale.mean()",prior_scale.mean().item())
    model = model.to(device=device)

    def init_loc_fn(site):
        # TIME
        if site["name"] == "internal_time":
            if init_times is not None:
                internal_time = init_times
            else:
<<<<<<< HEAD
                internal_time = dist.LogNormal(model.prior_loc, model.prior_scale).mean.to(device=device)
=======
                prior_init = scipy.stats.lognorm.mean(
                    prior_loc, scale=prior_scale
                )
                internal_time = torch.as_tensor(
                    prior_init, dtype=torch.get_default_dtype(), device=device
                )  # / Ne
>>>>>>> c62a75b9
                internal_time = internal_time.nan_to_num(10)
            return internal_time.clamp(min=0.1)
        if site["name"] == "internal_diff":
            internal_diff = model.prior_diff_loc.exp()
            internal_diff.sub_(1).clamp_(min=0.1)
            return internal_diff
        # GEOGRAPHY.
        if site["name"] == "internal_location":
            if init_loc is not None:
                initial_guess_loc = init_loc
            else:
                initial_guess_loc = get_ancestral_geography(ts, leaf_location)
            return initial_guess_loc
        if site["name"] == "internal_delta":
            return torch.zeros(site["fn"].shape())
        if site["name"] == "migration_scale":
            return torch.tensor(float(migration_scale_init), device=device)
        raise NotImplementedError("Missing init for {}".format(site["name"]))

    guide = AutoNormal(
        model, init_scale=0.01, init_loc_fn=init_loc_fn
    )  # Mean field (fully Bayesian)
    unbound_guide = guide

    if scale_factor is None:
        scale_factor = 1.0 / ts.num_nodes
    if scale_factor != 1.0:
        guide = poutine.scale(guide, scale_factor)
        model = poutine.scale(model, scale_factor)

    if milestones is None:
        optim = ClippedAdam(
            {"lr": learning_rate, "lrd": learning_rate_decay ** (1 / max(1, steps)), "clip_norm": clip_norm}
        )
    else:
        optim = MultiStepLR({'optimizer': torch.optim.Adam,
                             'optim_args': {'lr': learning_rate},
                             'gamma': 0.2,
                             'milestones': milestones})

    svi = SVI(model, guide, optim, Trace_ELBO())
    guide()  # initialises the guide

    losses = []
    migration_scales = []
    last_internal_log_time = unbound_guide.median()['internal_time'].log().clone()

    for step in range(steps):
        loss = svi.step() / ts.num_nodes if scale_factor == 1.0 else svi.step()
        if milestones is not None:
            optim.step()
        losses.append(loss)
        if step % log_every == 0 or step == steps - 1:
            loss = np.mean([svi.evaluate_loss() for _ in range(20)])
            with torch.no_grad():
                median = (
                    unbound_guide.median()
                )  # assess convergence of migration scale parameter
                try:
                    migration_scale = float(median["migration_scale"])
                    migration_scales.append(migration_scale)
                except KeyError:
                    migration_scale = None
            time_conv_diagnostic = torch.abs(last_internal_log_time - median['internal_time'].log()).mean().item()
            last_internal_log_time = median['internal_time'].log().clone()
            print(
                f"step {step} loss = {loss:0.5g}, "
                f"Migration scale = {migration_scale}, "
                f"time conv. diagnostic = {time_conv_diagnostic:0.5g}"
            )
            if 'internal_location' in median:
                loc = median['internal_location']
                delta = (loc.unsqueeze(-1) - loc.unsqueeze(-2)).pow(2.0).sum(-1).sqrt()
                diag = torch.arange(delta.size(-1))
                delta[diag, diag] = torch.inf
                print("delta_min", delta.min().item())

    final_elbo = np.mean([svi.evaluate_loss() for _ in range(num_eval_samples)])
    print("final_elbo: {:.4f}".format(final_elbo))

    median = unbound_guide.median()
    pyro_time, gaps, location, migration_scale = poutine.condition(model, median)()

    return pyro_time, location, migration_scale, unbound_guide, losses, final_elbo<|MERGE_RESOLUTION|>--- conflicted
+++ resolved
@@ -63,16 +63,7 @@
             if init_times is not None:
                 internal_time = init_times
             else:
-<<<<<<< HEAD
                 internal_time = dist.LogNormal(model.prior_loc, model.prior_scale).mean.to(device=device)
-=======
-                prior_init = scipy.stats.lognorm.mean(
-                    prior_loc, scale=prior_scale
-                )
-                internal_time = torch.as_tensor(
-                    prior_init, dtype=torch.get_default_dtype(), device=device
-                )  # / Ne
->>>>>>> c62a75b9
                 internal_time = internal_time.nan_to_num(10)
             return internal_time.clamp(min=0.1)
         if site["name"] == "internal_diff":
