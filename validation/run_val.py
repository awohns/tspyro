import argparse
import pickle

import tskit
import tsdate

import numpy as np
import torch
from pyro import poutine

from fit import fit_guide
from models import euclidean_migration, marginal_euclidean_migration


def load_data(filename):
    ts = tskit.load(filename).simplify()
    print("Tree sequence has {} nodes".format(ts.num_samples))
    return ts


def get_leaf_locations(ts):
    # Next, we need to get the locations of the nodes
    locations = []
    for node in ts.nodes():
        if node.individual != -1:
            locations.append(ts.individual(node.individual).location[:2])
        else:
            locations.append(np.array([np.nan, np.nan]))

    locations = np.array(locations)
    internal_locations = locations[ts.num_samples:]
    leaf_locations = torch.from_numpy(locations[:ts.num_samples])

    return leaf_locations, internal_locations


def get_time_mask(ts, args):
    # We restrict inference of locations to nodes within time_cutoff generations of the samples (which are all at time zero)
    masked = ts.tables.nodes.time >= args.time_cutoff
    mask = torch.ones(ts.num_edges, dtype=torch.bool)
    for e, edge in enumerate(ts.edges()):
        if masked[edge.child]:
            mask[e] = False

    return mask


def main(args):
    print(args)

    ts = load_data(args.ts)

    result = {}

    if args.num_milestones == 0:
        milestones = None
    else:
        milestones = np.linspace(0, args.num_steps, args.num_milestones + 2)[1:-1]
        print("optim milestones: ", milestones)

    if args.model == 'time':  # Let's only infer times
        inferred_times, _, _, guide, losses, final_elbo = fit_guide(
            ts, leaf_location=None, Ne=args.Ne, mutation_rate=1e-8, steps=args.num_steps, log_every=args.log_every,
            learning_rate=args.init_lr, milestones=milestones, seed=args.seed, migration_likelihood=None,
            gamma=args.gamma, Ne=args.Ne)

    elif args.model == 'joint':  # Let's perform joint inference of time and location
        leaf_locations, internal_locations = get_leaf_locations(ts)

        mask = get_time_mask(ts, args)
        migration_likelihood = poutine.mask(marginal_euclidean_migration, mask=mask)

        inferred_times, inferred_locations, inferred_migration_scale, guide, losses, final_elbo = fit_guide(
<<<<<<< HEAD
            ts, leaf_location=leaf_locations, migration_likelihood=migration_likelihood,
            mutation_rate=1e-8, steps=args.num_steps, log_every=args.log_every, Ne=args.Ne,
=======
            ts, leaf_location=leaf_locations, Ne=args.Ne, migration_likelihood=migration_likelihood,
            mutation_rate=1e-8, steps=args.num_steps, log_every=args.log_every,
>>>>>>> c672a669
            learning_rate=args.init_lr, milestones=milestones, seed=args.seed, gamma=args.gamma)

        inferred_internal_locations = inferred_locations[ts.num_samples:]

        result['inferred_migration_scale'] = inferred_migration_scale.item()
        result['inferred_internal_locations'] = inferred_internal_locations.data.cpu().numpy()
        result['true_internal_locations'] = internal_locations

    result['inferred_times'] = inferred_times.data.cpu().numpy()
    result['inferred_internal_times'] = inferred_times.data.cpu().numpy()[ts.num_samples:]
    result['losses'] = losses
    result['true_times'] = ts.tables.nodes.time
    result['true_internal_times'] = ts.tables.nodes.time[ts.num_samples:]
    result['Ne'] = args.Ne
    result['time_cutoff'] = args.time_cutoff
    result['ts_filename'] = args.ts
    result['final_elbo'] = final_elbo
    result['model'] = args.model

    assert result['true_times'].shape == result['inferred_times'].shape
    if 'inferred_internal_locations' in result:
        assert result['inferred_internal_locations'].shape == result['inferred_internal_locations'].shape

    tag = '{}.tcut{}.s{}.Ne{}.numstep{}k.milestones{}.lr{}.{}'
    tag = tag.format(args.model, args.time_cutoff, args.seed, args.Ne, args.num_steps // 1000,
                     args.num_milestones, int(1000 * args.init_lr), args.ts)
    f = args.out + 'result.{}.pkl'.format(tag)
    pickle.dump(result, open(f, 'wb'))


if __name__ == "__main__":
    parser = argparse.ArgumentParser(description='tspyro validation')
    parser.add_argument('--ts', type=str, default='slim_2d_continuous_recapitated_mutated.down_200_0.trees')
    parser.add_argument('--out', type=str, default='./out/')
    parser.add_argument('--model', type=str, default='time', choices=['time', 'space', 'joint'])
    parser.add_argument('--init-lr', type=float, default=0.05)
    parser.add_argument('--time-cutoff', type=float, default=100.0)
    parser.add_argument('--seed', type=int, default=0)
    parser.add_argument('--gamma', type=float, default=0.1)
    parser.add_argument('--num-milestones', type=int, default=2)
    parser.add_argument('--Ne', type=int, default=1000)
    parser.add_argument('--num-steps', type=int, default=30000)
    parser.add_argument('--log-every', type=int, default=2000)
    args = parser.parse_args()

    main(args)<|MERGE_RESOLUTION|>--- conflicted
+++ resolved
@@ -62,7 +62,7 @@
         inferred_times, _, _, guide, losses, final_elbo = fit_guide(
             ts, leaf_location=None, Ne=args.Ne, mutation_rate=1e-8, steps=args.num_steps, log_every=args.log_every,
             learning_rate=args.init_lr, milestones=milestones, seed=args.seed, migration_likelihood=None,
-            gamma=args.gamma, Ne=args.Ne)
+            gamma=args.gamma)
 
     elif args.model == 'joint':  # Let's perform joint inference of time and location
         leaf_locations, internal_locations = get_leaf_locations(ts)
@@ -71,13 +71,8 @@
         migration_likelihood = poutine.mask(marginal_euclidean_migration, mask=mask)
 
         inferred_times, inferred_locations, inferred_migration_scale, guide, losses, final_elbo = fit_guide(
-<<<<<<< HEAD
             ts, leaf_location=leaf_locations, migration_likelihood=migration_likelihood,
             mutation_rate=1e-8, steps=args.num_steps, log_every=args.log_every, Ne=args.Ne,
-=======
-            ts, leaf_location=leaf_locations, Ne=args.Ne, migration_likelihood=migration_likelihood,
-            mutation_rate=1e-8, steps=args.num_steps, log_every=args.log_every,
->>>>>>> c672a669
             learning_rate=args.init_lr, milestones=milestones, seed=args.seed, gamma=args.gamma)
 
         inferred_internal_locations = inferred_locations[ts.num_samples:]
